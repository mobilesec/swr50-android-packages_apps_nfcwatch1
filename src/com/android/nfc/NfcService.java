/*
 * Copyright (C) 2010 The Android Open Source Project
 *
 * Licensed under the Apache License, Version 2.0 (the "License");
 * you may not use this file except in compliance with the License.
 * You may obtain a copy of the License at
 *
 *      http://www.apache.org/licenses/LICENSE-2.0
 *
 * Unless required by applicable law or agreed to in writing, software
 * distributed under the License is distributed on an "AS IS" BASIS,
 * WITHOUT WARRANTIES OR CONDITIONS OF ANY KIND, either express or implied.
 * See the License for the specific language governing permissions and
 * limitations under the License.
 */

package com.android.nfc;

import com.android.internal.nfc.LlcpServiceSocket;
import com.android.internal.nfc.LlcpSocket;
import com.android.nfc.DeviceHost.DeviceHostListener;
import com.android.nfc.DeviceHost.NfcDepEndpoint;
import com.android.nfc.DeviceHost.TagEndpoint;
import com.android.nfc.nxp.NativeLlcpConnectionlessSocket;
import com.android.nfc.nxp.NativeLlcpServiceSocket;
import com.android.nfc.nxp.NativeLlcpSocket;
import com.android.nfc.nxp.NativeNfcManager;
import com.android.nfc.nxp.NativeNfcSecureElement;
import com.android.nfc3.R;

import android.app.Application;
import android.app.KeyguardManager;
import android.app.PendingIntent;
import android.app.StatusBarManager;
import android.content.BroadcastReceiver;
import android.content.ComponentName;
import android.content.Context;
import android.content.Intent;
import android.content.IntentFilter;
import android.content.SharedPreferences;
import android.content.pm.PackageManager;
import android.media.AudioManager;
import android.media.SoundPool;
import android.net.Uri;
import android.nfc.ErrorCodes;
import android.nfc.FormatException;
import android.nfc.ILlcpConnectionlessSocket;
import android.nfc.ILlcpServiceSocket;
import android.nfc.ILlcpSocket;
import android.nfc.INdefPushCallback;
import android.nfc.INfcAdapter;
import android.nfc.INfcAdapterExtras;
import android.nfc.INfcTag;
import android.nfc.IP2pInitiator;
import android.nfc.IP2pTarget;
import android.nfc.LlcpPacket;
import android.nfc.NdefMessage;
import android.nfc.NfcAdapter;
import android.nfc.Tag;
import android.nfc.TechListParcel;
import android.nfc.TransceiveResult;
import android.nfc.tech.TagTechnology;
import android.os.AsyncTask;
import android.os.Bundle;
import android.os.Handler;
import android.os.IBinder;
import android.os.Message;
import android.os.PowerManager;
import android.os.RemoteException;
import android.os.ServiceManager;
import android.util.Log;

import java.io.ByteArrayOutputStream;
import java.io.DataInputStream;
import java.io.FileInputStream;
import java.io.FileNotFoundException;
import java.io.FileOutputStream;
import java.io.IOException;
import java.util.ArrayList;
import java.util.HashMap;
import java.util.HashSet;
import java.util.Iterator;
import java.util.List;

public class NfcService extends Application implements DeviceHostListener {
    private static final String ACTION_MASTER_CLEAR_NOTIFICATION = "android.intent.action.MASTER_CLEAR_NOTIFICATION";

    static final boolean DBG = false;
    static final String TAG = "NfcService";

    private static final String MY_TAG_FILE_NAME = "mytag";
    private static final String SE_RESET_SCRIPT_FILE_NAME = "/system/etc/se-reset-script";

    public static final String SERVICE_NAME = "nfc";

    private static final String NFC_PERM = android.Manifest.permission.NFC;
    private static final String NFC_PERM_ERROR = "NFC permission required";
    private static final String ADMIN_PERM = android.Manifest.permission.WRITE_SECURE_SETTINGS;
    private static final String ADMIN_PERM_ERROR = "WRITE_SECURE_SETTINGS permission required";
    private static final String NFCEE_ADMIN_PERM = "com.android.nfc.permission.NFCEE_ADMIN";
    private static final String NFCEE_ADMIN_PERM_ERROR = "NFCEE_ADMIN permission required";

    /*package*/ static final String PREF = "NfcServicePrefs";

    private static final String PREF_NFC_ON = "nfc_on";
    private static final boolean NFC_ON_DEFAULT = true;

    private static final String PREF_FIRST_BOOT = "first_boot";

    static final int MSG_NDEF_TAG = 0;
    static final int MSG_CARD_EMULATION = 1;
    static final int MSG_LLCP_LINK_ACTIVATION = 2;
    static final int MSG_LLCP_LINK_DEACTIVATED = 3;
    static final int MSG_TARGET_DESELECTED = 4;
    static final int MSG_SHOW_MY_TAG_ICON = 5;
    static final int MSG_HIDE_MY_TAG_ICON = 6;
    static final int MSG_MOCK_NDEF = 7;
    static final int MSG_SE_FIELD_ACTIVATED = 8;
    static final int MSG_SE_FIELD_DEACTIVATED = 9;

    // Copied from com.android.nfc_extras to avoid library dependency
    // Must keep in sync with com.android.nfc_extras
    static final int ROUTE_OFF = 1;
    static final int ROUTE_ON_WHEN_SCREEN_ON = 2;

    public static final String ACTION_RF_FIELD_ON_DETECTED =
        "com.android.nfc_extras.action.RF_FIELD_ON_DETECTED";
    public static final String ACTION_RF_FIELD_OFF_DETECTED =
        "com.android.nfc_extras.action.RF_FIELD_OFF_DETECTED";
    public static final String ACTION_AID_SELECTED =
        "com.android.nfc_extras.action.AID_SELECTED";
    public static final String EXTRA_AID = "com.android.nfc_extras.extra.AID";

    // TODO: none of these appear to be synchronized but are
    // read/written from different threads (notably Binder threads)...
    private int mGeneratedSocketHandle = 0;
    private volatile boolean mIsNfcEnabled = false;
    private boolean mIsDiscoveryOn = false;

    // NFC Execution Environment
    // fields below are protected by this
    private NativeNfcSecureElement mSecureElement;
    private OpenSecureElement mOpenEe;  // null when EE closed
    private int mEeRoutingState;  // contactless interface routing

    // fields below are used in multiple threads and protected by synchronized(this)
    private final HashMap<Integer, Object> mObjectMap = new HashMap<Integer, Object>();
    private final HashMap<Integer, Object> mSocketMap = new HashMap<Integer, Object>();
<<<<<<< HEAD
    private boolean mScreenUnlocked;
    private String mSePackageName;
=======
    private boolean mScreenOn;
    private HashSet<String> mSePackages = new HashSet<String>();
>>>>>>> 52eadbdd

    // fields below are final after onCreate()
    Context mContext;
    private NativeNfcManager mDeviceHost;
    private SharedPreferences mPrefs;
    private SharedPreferences.Editor mPrefsEditor;
    private PowerManager.WakeLock mWakeLock;
    NdefP2pManager mP2pManager;
    int mStartSound;
    int mEndSound;
    int mErrorSound;
    SoundPool mSoundPool; // playback synchronized on this

    private NfcDispatcher mNfcDispatcher;
    private KeyguardManager mKeyguard;

    private static NfcService sService;

    public static void enforceAdminPerm(Context context) {
        int admin = context.checkCallingOrSelfPermission(ADMIN_PERM);
        int nfcee = context.checkCallingOrSelfPermission(NFCEE_ADMIN_PERM);
        if (admin != PackageManager.PERMISSION_GRANTED
                && nfcee != PackageManager.PERMISSION_GRANTED) {
            throw new SecurityException(ADMIN_PERM_ERROR);
        }
    }

    public static void enforceNfceeAdminPerm(Context context) {
        context.enforceCallingOrSelfPermission(NFCEE_ADMIN_PERM, NFCEE_ADMIN_PERM_ERROR);
    }

    public static NfcService getInstance() {
        return sService;
    }

    @Override
    public void onRemoteEndpointDiscovered(TagEndpoint tag) {
        sendMessage(NfcService.MSG_NDEF_TAG, tag);
    }

    /**
     * Notifies transaction
     */
    @Override
    public void onCardEmulationDeselected() {
        sendMessage(NfcService.MSG_TARGET_DESELECTED, null);
    }

    /**
     * Notifies transaction
     */
    @Override
    public void onCardEmulationAidSelected(byte[] aid) {
        sendMessage(NfcService.MSG_CARD_EMULATION, aid);
    }

    /**
     * Notifies P2P Device detected, to activate LLCP link
     */
    @Override
    public void onLlcpLinkActivated(NfcDepEndpoint device) {
        sendMessage(NfcService.MSG_LLCP_LINK_ACTIVATION, device);
    }

    /**
     * Notifies P2P Device detected, to activate LLCP link
     */
    @Override
    public void onLlcpLinkDeactivated(NfcDepEndpoint device) {
        sendMessage(NfcService.MSG_LLCP_LINK_DEACTIVATED, device);
    }

    @Override
    public void onRemoteFieldActivated() {
        sendMessage(NfcService.MSG_SE_FIELD_ACTIVATED, null);
    }

    @Override
    public void onRemoteFieldDeactivated() {
        sendMessage(NfcService.MSG_SE_FIELD_DEACTIVATED, null);
    }

    @Override
    public void onCreate() {
        super.onCreate();

        Log.i(TAG, "Starting NFC service");

        sService = this;

        mSoundPool = new SoundPool(1, AudioManager.STREAM_NOTIFICATION, 0);
        mStartSound = mSoundPool.load(this, R.raw.start, 1);
        mEndSound = mSoundPool.load(this, R.raw.end, 1);
        mErrorSound = mSoundPool.load(this, R.raw.error, 1);

        mContext = this;
        mDeviceHost = new NativeNfcManager(this, this);
        mDeviceHost.initializeNativeStructure();

        mP2pManager = new NdefP2pManager(this, mNfcAdapter);
        mNfcDispatcher = new NfcDispatcher(this, mP2pManager);

        mSecureElement = new NativeNfcSecureElement();

        mPrefs = getSharedPreferences(PREF, Context.MODE_PRIVATE);
        mPrefsEditor = mPrefs.edit();

        mIsNfcEnabled = false;  // load from preferences later

        PowerManager pm = (PowerManager) getSystemService(Context.POWER_SERVICE);

        mWakeLock = pm.newWakeLock(PowerManager.PARTIAL_WAKE_LOCK, "NfcService");
        mKeyguard = (KeyguardManager) getSystemService(Context.KEYGUARD_SERVICE);
        mScreenUnlocked = !mKeyguard.isKeyguardLocked() && !mKeyguard.isKeyguardSecure();

        ServiceManager.addService(SERVICE_NAME, mNfcAdapter);

        IntentFilter filter = new IntentFilter(NativeNfcManager.INTERNAL_TARGET_DESELECTED_ACTION);
        filter.addAction(Intent.ACTION_SCREEN_OFF);
        filter.addAction(Intent.ACTION_SCREEN_ON);
        filter.addAction(ACTION_MASTER_CLEAR_NOTIFICATION);
        filter.addAction(Intent.ACTION_USER_PRESENT);
        registerReceiver(mReceiver, filter);

        filter = new IntentFilter();
        filter.addAction(Intent.ACTION_PACKAGE_REMOVED);
        filter.addDataScheme("package");

        registerReceiver(mReceiver, filter);

        Thread t = new Thread() {
            @Override
            public void run() {
                boolean nfc_on = mPrefs.getBoolean(PREF_NFC_ON, NFC_ON_DEFAULT);
                if (nfc_on) {
                    _enable(false);
                }
                resetSeOnFirstBoot();
            }
        };
        t.start();
    }

    public void playSound(int sound) {
        synchronized (this) {
            mSoundPool.play(sound, 1.0f, 1.0f, 0, 0, 1.0f);
        }
    }

    @Override
    public void onTerminate() {
        super.onTerminate();
        // NFC application is persistent, it should not be destroyed by framework
        Log.wtf(TAG, "NFC service is under attack!");
    }

    private final INfcAdapter.Stub mNfcAdapter = new INfcAdapter.Stub() {
        /** Protected by "this" */
        NdefMessage mLocalMessage = null;

        @Override
        public boolean enable() throws RemoteException {
            NfcService.enforceAdminPerm(mContext);

            boolean isSuccess = false;
            boolean previouslyEnabled = isEnabled();
            if (!previouslyEnabled) {
                reset();
                isSuccess = _enable(previouslyEnabled);
            }
            return isSuccess;
        }

        @Override
        public boolean disable() throws RemoteException {
            boolean isSuccess = false;
            NfcService.enforceAdminPerm(mContext);
            boolean previouslyEnabled = isEnabled();
            if (DBG) Log.d(TAG, "Disabling NFC.  previous=" + previouslyEnabled);

            if (previouslyEnabled) {
                isSuccess = _disable(previouslyEnabled);
            }
            return isSuccess;
        }

        @Override
        public void enableForegroundDispatch(ComponentName activity, PendingIntent intent,
                IntentFilter[] filters, TechListParcel techListsParcel) {
            // Permission check
            mContext.enforceCallingOrSelfPermission(NFC_PERM, NFC_PERM_ERROR);

            // Argument validation
            if (activity == null || intent == null) {
                throw new IllegalArgumentException();
            }

            // Validate the IntentFilters
            if (filters != null) {
                if (filters.length == 0) {
                    filters = null;
                } else {
                    for (IntentFilter filter : filters) {
                        if (filter == null) {
                            throw new IllegalArgumentException("null IntentFilter");
                        }
                    }
                }
            }

            // Validate the tech lists
            String[][] techLists = null;
            if (techListsParcel != null) {
                techLists = techListsParcel.getTechLists();
            }

            mNfcDispatcher.enableForegroundDispatch(intent, filters, techLists);
        }

        @Override
        public void disableForegroundDispatch(ComponentName activity) {
            mContext.enforceCallingOrSelfPermission(NFC_PERM, NFC_PERM_ERROR);

            mNfcDispatcher.disableForegroundDispatch();
        }

        @Override
        public void enableForegroundNdefPush(ComponentName activity, NdefMessage msg) {
            mContext.enforceCallingOrSelfPermission(NFC_PERM, NFC_PERM_ERROR);
            if (activity == null || msg == null) {
                throw new IllegalArgumentException();
            }
            if (mP2pManager.setForegroundMessage(msg)) {
                Log.e(TAG, "Replacing active NDEF push message");
            }
        }

        @Override
        public void enableForegroundNdefPushWithCallback(ComponentName activity,
                INdefPushCallback callback) {
            mContext.enforceCallingOrSelfPermission(NFC_PERM, NFC_PERM_ERROR);
            if (activity == null || callback == null) {
                throw new IllegalArgumentException();
            }
            if (mP2pManager.setForegroundCallback(callback)) {
                Log.e(TAG, "Replacing active NDEF push message");
            }
        }

        @Override
        public void disableForegroundNdefPush(ComponentName activity) {
            mContext.enforceCallingOrSelfPermission(NFC_PERM, NFC_PERM_ERROR);
            boolean hadMsg = mP2pManager.setForegroundMessage(null);
            boolean hadCallback = mP2pManager.setForegroundCallback(null);
            if (!hadMsg || !hadCallback) {
                Log.e(TAG, "No active foreground NDEF push message");
            }
        }

        @Override
        public int createLlcpConnectionlessSocket(int sap) throws RemoteException {
            mContext.enforceCallingOrSelfPermission(NFC_PERM, NFC_PERM_ERROR);

            // Check if NFC is enabled
            if (!mIsNfcEnabled) {
                return ErrorCodes.ERROR_NOT_INITIALIZED;
            }

            /* Check SAP is not already used */

            /* Store the socket handle */
            int sockeHandle = mGeneratedSocketHandle;
            NativeLlcpConnectionlessSocket socket;

            socket = mDeviceHost.doCreateLlcpConnectionlessSocket(sap);
            if (socket != null) {
                synchronized(NfcService.this) {
                    /* update socket handle generation */
                    mGeneratedSocketHandle++;

                    /* Add the socket into the socket map */
                    mSocketMap.put(mGeneratedSocketHandle, socket);
                   return mGeneratedSocketHandle;
                }
            } else {
                /* Get Error Status */
                int errorStatus = mDeviceHost.doGetLastError();

                switch (errorStatus) {
                    case ErrorCodes.ERROR_BUFFER_TO_SMALL:
                        return ErrorCodes.ERROR_BUFFER_TO_SMALL;
                    case ErrorCodes.ERROR_INSUFFICIENT_RESOURCES:
                        return ErrorCodes.ERROR_INSUFFICIENT_RESOURCES;
                    default:
                        return ErrorCodes.ERROR_SOCKET_CREATION;
                }
            }
        }

        @Override
        public int createLlcpServiceSocket(int sap, String sn, int miu, int rw, int linearBufferLength)
                throws RemoteException {
            mContext.enforceCallingOrSelfPermission(NFC_PERM, NFC_PERM_ERROR);

            // Check if NFC is enabled
            if (!mIsNfcEnabled) {
                return ErrorCodes.ERROR_NOT_INITIALIZED;
            }

            NativeLlcpServiceSocket socket;

            socket = mDeviceHost.doCreateLlcpServiceSocket(sap, sn, miu, rw, linearBufferLength);
            if (socket != null) {
                synchronized(NfcService.this) {
                    /* update socket handle generation */
                    mGeneratedSocketHandle++;

                    /* Add the socket into the socket map */
                    mSocketMap.put(mGeneratedSocketHandle, socket);
                    return mGeneratedSocketHandle;
                }
            } else {
                /* Get Error Status */
                int errorStatus = mDeviceHost.doGetLastError();

                switch (errorStatus) {
                    case ErrorCodes.ERROR_BUFFER_TO_SMALL:
                        return ErrorCodes.ERROR_BUFFER_TO_SMALL;
                    case ErrorCodes.ERROR_INSUFFICIENT_RESOURCES:
                        return ErrorCodes.ERROR_INSUFFICIENT_RESOURCES;
                    default:
                        return ErrorCodes.ERROR_SOCKET_CREATION;
                }
            }
        }

        @Override
        public int createLlcpSocket(int sap, int miu, int rw, int linearBufferLength)
                throws RemoteException {
            mContext.enforceCallingOrSelfPermission(NFC_PERM, NFC_PERM_ERROR);

            // Check if NFC is enabled
            if (!mIsNfcEnabled) {
                return ErrorCodes.ERROR_NOT_INITIALIZED;
            }

            if (DBG) Log.d(TAG, "creating llcp socket");
            NativeLlcpSocket socket;

            socket = mDeviceHost.doCreateLlcpSocket(sap, miu, rw, linearBufferLength);

            if (socket != null) {
                synchronized(NfcService.this) {
                    /* update socket handle generation */
                    mGeneratedSocketHandle++;

                    /* Add the socket into the socket map */
                    mSocketMap.put(mGeneratedSocketHandle, socket);
                   return mGeneratedSocketHandle;
                }
            } else {
                /* Get Error Status */
                int errorStatus = mDeviceHost.doGetLastError();

                Log.d(TAG, "failed to create llcp socket: " + ErrorCodes.asString(errorStatus));

                switch (errorStatus) {
                    case ErrorCodes.ERROR_BUFFER_TO_SMALL:
                        return ErrorCodes.ERROR_BUFFER_TO_SMALL;
                    case ErrorCodes.ERROR_INSUFFICIENT_RESOURCES:
                        return ErrorCodes.ERROR_INSUFFICIENT_RESOURCES;
                    default:
                        return ErrorCodes.ERROR_SOCKET_CREATION;
                }
            }
        }

        @Override
        public ILlcpConnectionlessSocket getLlcpConnectionlessInterface() throws RemoteException {
            mContext.enforceCallingOrSelfPermission(NFC_PERM, NFC_PERM_ERROR);
            return mLlcpConnectionlessSocketService;
        }

        @Override
        public ILlcpSocket getLlcpInterface() throws RemoteException {
            mContext.enforceCallingOrSelfPermission(NFC_PERM, NFC_PERM_ERROR);
            return mLlcpSocket;
        }

        @Override
        public ILlcpServiceSocket getLlcpServiceInterface() throws RemoteException {
            mContext.enforceCallingOrSelfPermission(NFC_PERM, NFC_PERM_ERROR);
            return mLlcpServerSocketService;
        }

        @Override
        public INfcTag getNfcTagInterface() throws RemoteException {
            mContext.enforceCallingOrSelfPermission(NFC_PERM, NFC_PERM_ERROR);
            return mNfcTagService;
        }

        @Override
        public IP2pInitiator getP2pInitiatorInterface() throws RemoteException {
            mContext.enforceCallingOrSelfPermission(NFC_PERM, NFC_PERM_ERROR);
            return mP2pInitiatorService;
        }

        @Override
        public IP2pTarget getP2pTargetInterface() throws RemoteException {
            mContext.enforceCallingOrSelfPermission(NFC_PERM, NFC_PERM_ERROR);
            return mP2pTargetService;
        }

        @Override
        public INfcAdapterExtras getNfcAdapterExtrasInterface() {
            NfcService.enforceNfceeAdminPerm(mContext);
            return mExtrasService;
        }

        @Override
        public boolean isEnabled() throws RemoteException {
            return mIsNfcEnabled;
        }

        @Override
        public NdefMessage localGet() throws RemoteException {
            mContext.enforceCallingOrSelfPermission(NFC_PERM, NFC_PERM_ERROR);

            synchronized (this) {
                return mLocalMessage;
            }
        }

        @Override
        public void localSet(NdefMessage message) throws RemoteException {
            NfcService.enforceAdminPerm(mContext);

            synchronized (this) {
                mLocalMessage = message;
                Context context = NfcService.this.getApplicationContext();

                // Send a message to the UI thread to show or hide the icon so the requests are
                // serialized and the icon can't get out of sync with reality.
                if (message != null) {
                    FileOutputStream out = null;

                    try {
                        out = context.openFileOutput(MY_TAG_FILE_NAME, Context.MODE_PRIVATE);
                        byte[] bytes = message.toByteArray();
                        if (bytes.length == 0) {
                            Log.w(TAG, "Setting a empty mytag");
                        }

                        out.write(bytes);
                    } catch (IOException e) {
                        Log.e(TAG, "Could not write mytag file", e);
                    } finally {
                        try {
                            if (out != null) {
                                out.flush();
                                out.close();
                            }
                        } catch (IOException e) {
                            // Ignore
                        }
                    }

                    // Only show the icon if NFC is enabled.
                    if (mIsNfcEnabled) {
                        sendMessage(MSG_SHOW_MY_TAG_ICON, null);
                    }
                } else {
                    context.deleteFile(MY_TAG_FILE_NAME);
                    sendMessage(MSG_HIDE_MY_TAG_ICON, null);
                }
            }
        }

    };

    private final ILlcpSocket mLlcpSocket = new ILlcpSocket.Stub() {

        private NativeLlcpSocket findSocket(int nativeHandle) {
            Object socket = NfcService.this.findSocket(nativeHandle);
            if (!(socket instanceof NativeLlcpSocket)) {
                return null;
            }
            return (NativeLlcpSocket) socket;
        }

        @Override
        public int close(int nativeHandle) throws RemoteException {
            mContext.enforceCallingOrSelfPermission(NFC_PERM, NFC_PERM_ERROR);

            NativeLlcpSocket socket = null;

            // Check if NFC is enabled
            if (!mIsNfcEnabled) {
                return ErrorCodes.ERROR_NOT_INITIALIZED;
            }

            /* find the socket in the hmap */
            socket = findSocket(nativeHandle);
            if (socket != null) {
                socket.doClose();
                /* Remove the socket closed from the hmap */
                removeSocket(nativeHandle);
                return ErrorCodes.SUCCESS;
            } else {
                return ErrorCodes.ERROR_IO;
            }
        }

        @Override
        public int connect(int nativeHandle, int sap) throws RemoteException {
            mContext.enforceCallingOrSelfPermission(NFC_PERM, NFC_PERM_ERROR);

            NativeLlcpSocket socket = null;
            boolean isSuccess = false;

            // Check if NFC is enabled
            if (!mIsNfcEnabled) {
                return ErrorCodes.ERROR_NOT_INITIALIZED;
            }

            /* find the socket in the hmap */
            socket = findSocket(nativeHandle);
            if (socket != null) {
                isSuccess = socket.doConnect(sap);
                if (isSuccess) {
                    return ErrorCodes.SUCCESS;
                } else {
                    return ErrorCodes.ERROR_IO;
                }
            } else {
                return ErrorCodes.ERROR_IO;
            }

        }

        @Override
        public int connectByName(int nativeHandle, String sn) throws RemoteException {
            mContext.enforceCallingOrSelfPermission(NFC_PERM, NFC_PERM_ERROR);

            NativeLlcpSocket socket = null;
            boolean isSuccess = false;

            // Check if NFC is enabled
            if (!mIsNfcEnabled) {
                return ErrorCodes.ERROR_NOT_INITIALIZED;
            }

            /* find the socket in the hmap */
            socket = findSocket(nativeHandle);
            if (socket != null) {
                isSuccess = socket.doConnectBy(sn);
                if (isSuccess) {
                    return ErrorCodes.SUCCESS;
                } else {
                    return ErrorCodes.ERROR_IO;
                }
            } else {
                return ErrorCodes.ERROR_IO;
            }

        }

        @Override
        public int getLocalSap(int nativeHandle) throws RemoteException {
            mContext.enforceCallingOrSelfPermission(NFC_PERM, NFC_PERM_ERROR);

            NativeLlcpSocket socket = null;

            // Check if NFC is enabled
            if (!mIsNfcEnabled) {
                return ErrorCodes.ERROR_NOT_INITIALIZED;
            }

            /* find the socket in the hmap */
            socket = findSocket(nativeHandle);
            if (socket != null) {
                return socket.getSap();
            } else {
                return 0;
            }
        }

        @Override
        public int getLocalSocketMiu(int nativeHandle) throws RemoteException {
            mContext.enforceCallingOrSelfPermission(NFC_PERM, NFC_PERM_ERROR);

            NativeLlcpSocket socket = null;

            // Check if NFC is enabled
            if (!mIsNfcEnabled) {
                return ErrorCodes.ERROR_NOT_INITIALIZED;
            }

            /* find the socket in the hmap */
            socket = findSocket(nativeHandle);
            if (socket != null) {
                return socket.getMiu();
            } else {
                return 0;
            }
        }

        @Override
        public int getLocalSocketRw(int nativeHandle) throws RemoteException {
            mContext.enforceCallingOrSelfPermission(NFC_PERM, NFC_PERM_ERROR);

            NativeLlcpSocket socket = null;

            // Check if NFC is enabled
            if (!mIsNfcEnabled) {
                return ErrorCodes.ERROR_NOT_INITIALIZED;
            }

            /* find the socket in the hmap */
            socket = findSocket(nativeHandle);
            if (socket != null) {
                return socket.getRw();
            } else {
                return 0;
            }
        }

        @Override
        public int getRemoteSocketMiu(int nativeHandle) throws RemoteException {
            mContext.enforceCallingOrSelfPermission(NFC_PERM, NFC_PERM_ERROR);

            NativeLlcpSocket socket = null;

            // Check if NFC is enabled
            if (!mIsNfcEnabled) {
                return ErrorCodes.ERROR_NOT_INITIALIZED;
            }

            /* find the socket in the hmap */
            socket = findSocket(nativeHandle);
            if (socket != null) {
                if (socket.doGetRemoteSocketMiu() != 0) {
                    return socket.doGetRemoteSocketMiu();
                } else {
                    return ErrorCodes.ERROR_SOCKET_NOT_CONNECTED;
                }
            } else {
                return ErrorCodes.ERROR_SOCKET_NOT_CONNECTED;
            }
        }

        @Override
        public int getRemoteSocketRw(int nativeHandle) throws RemoteException {
            mContext.enforceCallingOrSelfPermission(NFC_PERM, NFC_PERM_ERROR);

            NativeLlcpSocket socket = null;

            // Check if NFC is enabled
            if (!mIsNfcEnabled) {
                return ErrorCodes.ERROR_NOT_INITIALIZED;
            }

            /* find the socket in the hmap */
            socket = findSocket(nativeHandle);
            if (socket != null) {
                if (socket.doGetRemoteSocketRw() != 0) {
                    return socket.doGetRemoteSocketRw();
                } else {
                    return ErrorCodes.ERROR_SOCKET_NOT_CONNECTED;
                }
            } else {
                return ErrorCodes.ERROR_SOCKET_NOT_CONNECTED;
            }
        }

        @Override
        public int receive(int nativeHandle, byte[] receiveBuffer) throws RemoteException {
            mContext.enforceCallingOrSelfPermission(NFC_PERM, NFC_PERM_ERROR);

            NativeLlcpSocket socket = null;

            // Check if NFC is enabled
            if (!mIsNfcEnabled) {
                return ErrorCodes.ERROR_NOT_INITIALIZED;
            }

            /* find the socket in the hmap */
            socket = findSocket(nativeHandle);
            if (socket != null) {
                return socket.doReceive(receiveBuffer);
            } else {
                return 0;
            }
        }

        @Override
        public int send(int nativeHandle, byte[] data) throws RemoteException {
            mContext.enforceCallingOrSelfPermission(NFC_PERM, NFC_PERM_ERROR);

            NativeLlcpSocket socket = null;
            boolean isSuccess = false;

            // Check if NFC is enabled
            if (!mIsNfcEnabled) {
                return ErrorCodes.ERROR_NOT_INITIALIZED;
            }

            /* find the socket in the hmap */
            socket = findSocket(nativeHandle);
            if (socket != null) {
                isSuccess = socket.doSend(data);
                if (isSuccess) {
                    return ErrorCodes.SUCCESS;
                } else {
                    return ErrorCodes.ERROR_IO;
                }
            } else {
                return ErrorCodes.ERROR_IO;
            }
        }
    };

    private final ILlcpServiceSocket mLlcpServerSocketService = new ILlcpServiceSocket.Stub() {

        private NativeLlcpServiceSocket findSocket(int nativeHandle) {
            Object socket = NfcService.this.findSocket(nativeHandle);
            if (!(socket instanceof NativeLlcpServiceSocket)) {
                return null;
            }
            return (NativeLlcpServiceSocket) socket;
        }

        @Override
        public int accept(int nativeHandle) throws RemoteException {
            mContext.enforceCallingOrSelfPermission(NFC_PERM, NFC_PERM_ERROR);

            NativeLlcpServiceSocket socket = null;
            NativeLlcpSocket clientSocket = null;

            // Check if NFC is enabled
            if (!mIsNfcEnabled) {
                return ErrorCodes.ERROR_NOT_INITIALIZED;
            }

                /* find the socket in the hmap */
                socket = findSocket(nativeHandle);
                if (socket != null) {
                    clientSocket = socket.doAccept(socket.getMiu(),
                            socket.getRw(), socket.getLinearBufferLength());
                    if (clientSocket != null) {
                        /* Add the socket into the socket map */
                        synchronized(this) {
                            mGeneratedSocketHandle++;
                            mSocketMap.put(mGeneratedSocketHandle, clientSocket);
                            return mGeneratedSocketHandle;
                        }
                    } else {
                        return ErrorCodes.ERROR_IO;
                    }
                } else {
                    return ErrorCodes.ERROR_IO;
                }
        }

        @Override
        public void close(int nativeHandle) throws RemoteException {
            mContext.enforceCallingOrSelfPermission(NFC_PERM, NFC_PERM_ERROR);

            NativeLlcpServiceSocket socket = null;

            // Check if NFC is enabled
            if (!mIsNfcEnabled) {
                return;
            }

            /* find the socket in the hmap */
            socket = findSocket(nativeHandle);
            if (socket != null) {
                socket.doClose();
                synchronized (this) {
                    /* Remove the socket closed from the hmap */
                    removeSocket(nativeHandle);
                }
            }
        }
    };

    private final ILlcpConnectionlessSocket mLlcpConnectionlessSocketService = new ILlcpConnectionlessSocket.Stub() {

        private NativeLlcpConnectionlessSocket findSocket(int nativeHandle) {
            Object socket = NfcService.this.findSocket(nativeHandle);
            if (!(socket instanceof NativeLlcpConnectionlessSocket)) {
                return null;
            }
            return (NativeLlcpConnectionlessSocket) socket;
        }

        @Override
        public void close(int nativeHandle) throws RemoteException {
            mContext.enforceCallingOrSelfPermission(NFC_PERM, NFC_PERM_ERROR);

            NativeLlcpConnectionlessSocket socket = null;

            // Check if NFC is enabled
            if (!mIsNfcEnabled) {
                return;
            }

            /* find the socket in the hmap */
            socket = findSocket(nativeHandle);
            if (socket != null) {
                socket.doClose();
                /* Remove the socket closed from the hmap */
                removeSocket(nativeHandle);
            }
        }

        @Override
        public int getSap(int nativeHandle) throws RemoteException {
            mContext.enforceCallingOrSelfPermission(NFC_PERM, NFC_PERM_ERROR);

            NativeLlcpConnectionlessSocket socket = null;

            // Check if NFC is enabled
            if (!mIsNfcEnabled) {
                return ErrorCodes.ERROR_NOT_INITIALIZED;
            }

            /* find the socket in the hmap */
            socket = findSocket(nativeHandle);
            if (socket != null) {
                return socket.getSap();
            } else {
                return 0;
            }
        }

        @Override
        public LlcpPacket receiveFrom(int nativeHandle) throws RemoteException {
            mContext.enforceCallingOrSelfPermission(NFC_PERM, NFC_PERM_ERROR);

            NativeLlcpConnectionlessSocket socket = null;
            LlcpPacket packet;

            // Check if NFC is enabled
            if (!mIsNfcEnabled) {
                return null;
            }

            /* find the socket in the hmap */
            socket = findSocket(nativeHandle);
            if (socket != null) {
                packet = socket.doReceiveFrom(socket.getLinkMiu());
                if (packet != null) {
                    return packet;
                }
                return null;
            } else {
                return null;
            }
        }

        @Override
        public int sendTo(int nativeHandle, LlcpPacket packet) throws RemoteException {
            mContext.enforceCallingOrSelfPermission(NFC_PERM, NFC_PERM_ERROR);

            NativeLlcpConnectionlessSocket socket = null;
            boolean isSuccess = false;

            // Check if NFC is enabled
            if (!mIsNfcEnabled) {
                return ErrorCodes.ERROR_NOT_INITIALIZED;
            }

            /* find the socket in the hmap */
            socket = findSocket(nativeHandle);
            if (socket != null) {
                isSuccess = socket.doSendTo(packet.getRemoteSap(), packet.getDataBuffer());
                if (isSuccess) {
                    return ErrorCodes.SUCCESS;
                } else {
                    return ErrorCodes.ERROR_IO;
                }
            } else {
                return ErrorCodes.ERROR_IO;
            }
        }
    };

    private final INfcTag mNfcTagService = new INfcTag.Stub() {

        @Override
        public int close(int nativeHandle) throws RemoteException {
            mContext.enforceCallingOrSelfPermission(NFC_PERM, NFC_PERM_ERROR);

            TagEndpoint tag = null;

            // Check if NFC is enabled
            if (!mIsNfcEnabled) {
                return ErrorCodes.ERROR_NOT_INITIALIZED;
            }

            /* find the tag in the hmap */
            tag = (TagEndpoint) findObject(nativeHandle);
            if (tag != null) {
                /* Remove the device from the hmap */
                unregisterObject(nativeHandle);
                tag.disconnect();
                return ErrorCodes.SUCCESS;
            }
            /* Restart polling loop for notification */
            applyRouting();
            return ErrorCodes.ERROR_DISCONNECT;
        }

        @Override
        public int connect(int nativeHandle, int technology) throws RemoteException {
            mContext.enforceCallingOrSelfPermission(NFC_PERM, NFC_PERM_ERROR);

            TagEndpoint tag = null;

            // Check if NFC is enabled
            if (!mIsNfcEnabled) {
                return ErrorCodes.ERROR_NOT_INITIALIZED;
            }

            /* find the tag in the hmap */
            tag = (TagEndpoint) findObject(nativeHandle);
            if (tag == null) {
                return ErrorCodes.ERROR_DISCONNECT;
            }

            if (technology == TagTechnology.NFC_B) {
                return ErrorCodes.ERROR_NOT_SUPPORTED;
            }

            // Note that on most tags, all technologies are behind a single
            // handle. This means that the connect at the lower levels
            // will do nothing, as the tag is already connected to that handle.
            if (tag.connect(technology)) {
                return ErrorCodes.SUCCESS;
            } else {
                return ErrorCodes.ERROR_DISCONNECT;
            }
        }

        @Override
        public int reconnect(int nativeHandle) throws RemoteException {
            mContext.enforceCallingOrSelfPermission(NFC_PERM, NFC_PERM_ERROR);

            TagEndpoint tag = null;

            // Check if NFC is enabled
            if (!mIsNfcEnabled) {
                return ErrorCodes.ERROR_NOT_INITIALIZED;
            }

            /* find the tag in the hmap */
            tag = (TagEndpoint) findObject(nativeHandle);
            if (tag != null) {
                if (tag.reconnect()) {
                    return ErrorCodes.SUCCESS;
                } else {
                    return ErrorCodes.ERROR_DISCONNECT;
                }
            }
            return ErrorCodes.ERROR_DISCONNECT;
        }

        @Override
        public int[] getTechList(int nativeHandle) throws RemoteException {
            mContext.enforceCallingOrSelfPermission(NFC_PERM, NFC_PERM_ERROR);

            // Check if NFC is enabled
            if (!mIsNfcEnabled) {
                return null;
            }

            /* find the tag in the hmap */
            TagEndpoint tag = (TagEndpoint) findObject(nativeHandle);
            if (tag != null) {
                return tag.getTechList();
            }
            return null;
        }

        @Override
        public byte[] getUid(int nativeHandle) throws RemoteException {
            TagEndpoint tag = null;
            byte[] uid;

            // Check if NFC is enabled
            if (!mIsNfcEnabled) {
                return null;
            }

            /* find the tag in the hmap */
            tag = (TagEndpoint) findObject(nativeHandle);
            if (tag != null) {
                uid = tag.getUid();
                return uid;
            }
            return null;
        }

        @Override
        public boolean isPresent(int nativeHandle) throws RemoteException {
            TagEndpoint tag = null;

            // Check if NFC is enabled
            if (!mIsNfcEnabled) {
                return false;
            }

            /* find the tag in the hmap */
            tag = (TagEndpoint) findObject(nativeHandle);
            if (tag == null) {
                return false;
            }

            return tag.isPresent();
        }

        @Override
        public boolean isNdef(int nativeHandle) throws RemoteException {
            TagEndpoint tag = null;
            boolean isSuccess = false;

            // Check if NFC is enabled
            if (!mIsNfcEnabled) {
                return isSuccess;
            }

            /* find the tag in the hmap */
            tag = (TagEndpoint) findObject(nativeHandle);
            int[] ndefInfo = new int[2];
            if (tag != null) {
                isSuccess = tag.checkNdef(ndefInfo);
            }
            return isSuccess;
        }

        @Override
        public TransceiveResult transceive(int nativeHandle, byte[] data, boolean raw)
                throws RemoteException {
            mContext.enforceCallingOrSelfPermission(NFC_PERM, NFC_PERM_ERROR);

            TagEndpoint tag = null;
            byte[] response;

            // Check if NFC is enabled
            if (!mIsNfcEnabled) {
                return null;
            }

            /* find the tag in the hmap */
            tag = (TagEndpoint) findObject(nativeHandle);
            if (tag != null) {
                int[] targetLost = new int[1];
                response = tag.transceive(data, raw, targetLost);
                TransceiveResult transResult = new TransceiveResult(
                        (response != null) ? true : false,
                        (targetLost[0] == 1) ? true : false,
                        response);
                return transResult;
            }
            return null;
        }

        @Override
        public NdefMessage ndefRead(int nativeHandle) throws RemoteException {
            mContext.enforceCallingOrSelfPermission(NFC_PERM, NFC_PERM_ERROR);

            TagEndpoint tag;

            // Check if NFC is enabled
            if (!mIsNfcEnabled) {
                return null;
            }

            /* find the tag in the hmap */
            tag = (TagEndpoint) findObject(nativeHandle);
            if (tag != null) {
                byte[] buf = tag.readNdef();
                if (buf == null) {
                    return null;
                }

                /* Create an NdefMessage */
                try {
                    return new NdefMessage(buf);
                } catch (FormatException e) {
                    return null;
                }
            }
            return null;
        }

        @Override
        public int ndefWrite(int nativeHandle, NdefMessage msg) throws RemoteException {
            mContext.enforceCallingOrSelfPermission(NFC_PERM, NFC_PERM_ERROR);

            TagEndpoint tag;

            // Check if NFC is enabled
            if (!mIsNfcEnabled) {
                return ErrorCodes.ERROR_NOT_INITIALIZED;
            }

            /* find the tag in the hmap */
            tag = (TagEndpoint) findObject(nativeHandle);
            if (tag == null) {
                return ErrorCodes.ERROR_IO;
            }

            if (tag.writeNdef(msg.toByteArray())) {
                return ErrorCodes.SUCCESS;
            } else {
                return ErrorCodes.ERROR_IO;
            }

        }

        @Override
        public int getLastError(int nativeHandle) throws RemoteException {
            return(mDeviceHost.doGetLastError());
        }

        @Override
        public boolean ndefIsWritable(int nativeHandle) throws RemoteException {
            throw new UnsupportedOperationException();
        }

        @Override
        public int ndefMakeReadOnly(int nativeHandle) throws RemoteException {
            mContext.enforceCallingOrSelfPermission(NFC_PERM, NFC_PERM_ERROR);

            TagEndpoint tag;

            // Check if NFC is enabled
            if (!mIsNfcEnabled) {
                return ErrorCodes.ERROR_NOT_INITIALIZED;
            }

            /* find the tag in the hmap */
            tag = (TagEndpoint) findObject(nativeHandle);
            if (tag == null) {
                return ErrorCodes.ERROR_IO;
            }

            if (tag.makeReadOnly()) {
                return ErrorCodes.SUCCESS;
            } else {
                return ErrorCodes.ERROR_IO;
            }
        }

        @Override
        public int formatNdef(int nativeHandle, byte[] key) throws RemoteException {
            mContext.enforceCallingOrSelfPermission(NFC_PERM, NFC_PERM_ERROR);

            TagEndpoint tag;

            // Check if NFC is enabled
            if (!mIsNfcEnabled) {
                return ErrorCodes.ERROR_NOT_INITIALIZED;
            }

            /* find the tag in the hmap */
            tag = (TagEndpoint) findObject(nativeHandle);
            if (tag == null) {
                return ErrorCodes.ERROR_IO;
            }

            if (tag.formatNdef(key)) {
                return ErrorCodes.SUCCESS;
            } else {
                return ErrorCodes.ERROR_IO;
            }
        }

        @Override
        public Tag rediscover(int nativeHandle) throws RemoteException {
            mContext.enforceCallingOrSelfPermission(NFC_PERM, NFC_PERM_ERROR);

            TagEndpoint tag = null;

            // Check if NFC is enabled
            if (!mIsNfcEnabled) {
                return null;
            }

            /* find the tag in the hmap */
            tag = (TagEndpoint) findObject(nativeHandle);
            if (tag != null) {
                // For now the prime usecase for rediscover() is to be able
                // to access the NDEF technology after formatting without
                // having to remove the tag from the field, or similar
                // to have access to NdefFormatable in case low-level commands
                // were used to remove NDEF. So instead of doing a full stack
                // rediscover (which is poorly supported at the moment anyway),
                // we simply remove these two technologies and detect them
                // again.
                tag.removeTechnology(TagTechnology.NDEF);
                tag.removeTechnology(TagTechnology.NDEF_FORMATABLE);
                NdefMessage[] msgs = tag.findAndReadNdef();
                // Build a new Tag object to return
                Tag newTag = new Tag(tag.getUid(), tag.getTechList(),
                        tag.getTechExtras(), tag.getHandle(), mNfcTagService);
                return newTag;
            }
            return null;
        }

        @Override
        public int setTimeout(int tech, int timeout) throws RemoteException {
            mContext.enforceCallingOrSelfPermission(NFC_PERM, NFC_PERM_ERROR);
            boolean success = mDeviceHost.setTimeout(tech, timeout);
            if (success) {
                return ErrorCodes.SUCCESS;
            } else {
                return ErrorCodes.ERROR_INVALID_PARAM;
            }
        }

        @Override
        public void resetTimeouts() throws RemoteException {
            mContext.enforceCallingOrSelfPermission(NFC_PERM, NFC_PERM_ERROR);

            mDeviceHost.resetTimeouts();
        }
    };

    private final IP2pInitiator mP2pInitiatorService = new IP2pInitiator.Stub() {

        @Override
        public byte[] getGeneralBytes(int nativeHandle) throws RemoteException {
            mContext.enforceCallingOrSelfPermission(NFC_PERM, NFC_PERM_ERROR);

            NfcDepEndpoint device;

            // Check if NFC is enabled
            if (!mIsNfcEnabled) {
                return null;
            }

            /* find the device in the hmap */
            device = (NfcDepEndpoint) findObject(nativeHandle);
            if (device != null) {
                byte[] buff = device.getGeneralBytes();
                if (buff == null)
                    return null;
                return buff;
            }
            return null;
        }

        @Override
        public int getMode(int nativeHandle) throws RemoteException {
            mContext.enforceCallingOrSelfPermission(NFC_PERM, NFC_PERM_ERROR);

            NfcDepEndpoint device;

            // Check if NFC is enabled
            if (!mIsNfcEnabled) {
                return ErrorCodes.ERROR_NOT_INITIALIZED;
            }

            /* find the device in the hmap */
            device = (NfcDepEndpoint) findObject(nativeHandle);
            if (device != null) {
                return device.getMode();
            }
            return ErrorCodes.ERROR_INVALID_PARAM;
        }

        @Override
        public byte[] receive(int nativeHandle) throws RemoteException {
            mContext.enforceCallingOrSelfPermission(NFC_PERM, NFC_PERM_ERROR);

            NfcDepEndpoint device;

            // Check if NFC is enabled
            if (!mIsNfcEnabled) {
                return null;
            }

            /* find the device in the hmap */
            device = (NfcDepEndpoint) findObject(nativeHandle);
            if (device != null) {
                byte[] buff = device.receive();
                if (buff == null) {
                    return null;
                }
                return buff;
            }
            /* Restart polling loop for notification */
            applyRouting();
            return null;
        }

        @Override
        public boolean send(int nativeHandle, byte[] data) throws RemoteException {
            mContext.enforceCallingOrSelfPermission(NFC_PERM, NFC_PERM_ERROR);

            NfcDepEndpoint device;
            boolean isSuccess = false;

            // Check if NFC is enabled
            if (!mIsNfcEnabled) {
                return isSuccess;
            }

            /* find the device in the hmap */
            device = (NfcDepEndpoint) findObject(nativeHandle);
            if (device != null) {
                isSuccess = device.send(data);
            }
            return isSuccess;
        }
    };

    private final IP2pTarget mP2pTargetService = new IP2pTarget.Stub() {

        @Override
        public int connect(int nativeHandle) throws RemoteException {
            mContext.enforceCallingOrSelfPermission(NFC_PERM, NFC_PERM_ERROR);

            NfcDepEndpoint device;

            // Check if NFC is enabled
            if (!mIsNfcEnabled) {
                return ErrorCodes.ERROR_NOT_INITIALIZED;
            }

            /* find the device in the hmap */
            device = (NfcDepEndpoint) findObject(nativeHandle);
            if (device != null) {
                if (device.connect()) {
                    return ErrorCodes.SUCCESS;
                }
            }
            return ErrorCodes.ERROR_CONNECT;
        }

        @Override
        public boolean disconnect(int nativeHandle) throws RemoteException {
            mContext.enforceCallingOrSelfPermission(NFC_PERM, NFC_PERM_ERROR);

            NfcDepEndpoint device;
            boolean isSuccess = false;

            // Check if NFC is enabled
            if (!mIsNfcEnabled) {
                return isSuccess;
            }

            /* find the device in the hmap */
            device = (NfcDepEndpoint) findObject(nativeHandle);
            if (device != null) {
                if (isSuccess = device.disconnect()) {
                    /* remove the device from the hmap */
                    unregisterObject(nativeHandle);
                    /* Restart polling loop for notification */
                    applyRouting();
                }
            }
            return isSuccess;

        }

        @Override
        public byte[] getGeneralBytes(int nativeHandle) throws RemoteException {
            mContext.enforceCallingOrSelfPermission(NFC_PERM, NFC_PERM_ERROR);

            NfcDepEndpoint device;

            // Check if NFC is enabled
            if (!mIsNfcEnabled) {
                return null;
            }

            /* find the device in the hmap */
            device = (NfcDepEndpoint) findObject(nativeHandle);
            if (device != null) {
                byte[] buff = device.getGeneralBytes();
                if (buff == null)
                    return null;
                return buff;
            }
            return null;
        }

        @Override
        public int getMode(int nativeHandle) throws RemoteException {
            mContext.enforceCallingOrSelfPermission(NFC_PERM, NFC_PERM_ERROR);

            NfcDepEndpoint device;

            // Check if NFC is enabled
            if (!mIsNfcEnabled) {
                return ErrorCodes.ERROR_NOT_INITIALIZED;
            }

            /* find the device in the hmap */
            device = (NfcDepEndpoint) findObject(nativeHandle);
            if (device != null) {
                return device.getMode();
            }
            return ErrorCodes.ERROR_INVALID_PARAM;
        }

        @Override
        public byte[] transceive(int nativeHandle, byte[] data)
                throws RemoteException {
            mContext.enforceCallingOrSelfPermission(NFC_PERM, NFC_PERM_ERROR);

            NfcDepEndpoint device;

            // Check if NFC is enabled
            if (!mIsNfcEnabled) {
                return null;
            }

            /* find the device in the hmap */
            device = (NfcDepEndpoint) findObject(nativeHandle);
            if (device != null) {
                return device.transceive(data);
            }
            return null;
        }
    };

    private void _nfcEeClose(boolean checkPid, int callingPid) throws IOException {
        // Blocks until a pending open() or transceive() times out.
        //TODO: This is incorrect behavior - the close should interrupt pending
        // operations. However this is not supported by current hardware.

        synchronized(NfcService.this) {
            if (!mIsNfcEnabled) {
                throw new IOException("NFC adapter is disabled");
            }
            if (mOpenEe == null) {
                throw new IOException("NFC EE closed");
            }
            if (checkPid && mOpenEe.pid != -1 && callingPid != mOpenEe.pid) {
                throw new SecurityException("Wrong PID");
            }

            mDeviceHost.resetTimeouts();
            mSecureElement.doDisconnect(mOpenEe.handle);
            mOpenEe = null;

            applyRouting();
        }
    }

    private INfcAdapterExtras mExtrasService = new INfcAdapterExtras.Stub() {
        private Bundle writeNoException() {
            Bundle p = new Bundle();
            p.putInt("e", 0);
            return p;
        }
        private Bundle writeIoException(IOException e) {
            Bundle p = new Bundle();
            p.putInt("e", -1);
            p.putString("m", e.getMessage());
            return p;
        }

        @Override
        public Bundle open(IBinder b) throws RemoteException {
            NfcService.enforceNfceeAdminPerm(mContext);

            Bundle result;
            try {
                _open(b);
                result = writeNoException();
            } catch (IOException e) {
                result = writeIoException(e);
            }
            return result;
        }

        private void _open(IBinder b) throws IOException, RemoteException {
            synchronized(NfcService.this) {
                if (!mIsNfcEnabled) {
                    throw new IOException("NFC adapter is disabled");
                }
                if (mOpenEe != null) {
                    throw new IOException("NFC EE already open");
                }

                int handle = mSecureElement.doOpenSecureElementConnection();
                if (handle == 0) {
                    throw new IOException("NFC EE failed to open");
                }
                mDeviceHost.setTimeout(TagTechnology.ISO_DEP, 10000);

                mOpenEe = new OpenSecureElement(getCallingPid(), handle);
                try {
                    b.linkToDeath(mOpenEe, 0);
                } catch (RemoteException e) {
                    mOpenEe.binderDied();
                }

                // Add the calling package to the list of packages that have accessed
                // the secure element.
                for (String packageName : getPackageManager().getPackagesForUid(getCallingUid())) {
                    mSePackages.add(packageName);
                }
           }
        }

        @Override
        public Bundle close() throws RemoteException {
            NfcService.enforceNfceeAdminPerm(mContext);

            Bundle result;
            try {
                _nfcEeClose(true, getCallingPid());
                result = writeNoException();
            } catch (IOException e) {
                result = writeIoException(e);
            }
            return result;
        }

        @Override
        public Bundle transceive(byte[] in) throws RemoteException {
            NfcService.enforceNfceeAdminPerm(mContext);

            Bundle result;
            byte[] out;
            try {
                out = _transceive(in);
                result = writeNoException();
                result.putByteArray("out", out);
            } catch (IOException e) {
                result = writeIoException(e);
            }
            return result;
        }

        private byte[] _transceive(byte[] data) throws IOException, RemoteException {
            synchronized(NfcService.this) {
                if (!mIsNfcEnabled) {
                    throw new IOException("NFC is not enabled");
                }
                if (mOpenEe == null){
                    throw new IOException("NFC EE is not open");
                }
                if (getCallingPid() != mOpenEe.pid) {
                    throw new SecurityException("Wrong PID");
                }
            }

            return mSecureElement.doTransceive(mOpenEe.handle, data);
        }

        @Override
        public int getCardEmulationRoute() throws RemoteException {
            NfcService.enforceNfceeAdminPerm(mContext);
            return mEeRoutingState;
        }

        @Override
        public void setCardEmulationRoute(int route) throws RemoteException {
            NfcService.enforceNfceeAdminPerm(mContext);
            mEeRoutingState = route;
            applyRouting();
        }
    };

    /** resources kept while secure element is open */
    private class OpenSecureElement implements IBinder.DeathRecipient {
        public int pid;  // pid that opened SE
        public int handle; // low-level handle
        public OpenSecureElement(int pid, int handle) {
            this.pid = pid;
            this.handle = handle;
        }
        @Override
        public void binderDied() {
            synchronized (NfcService.this) {
                if (DBG) Log.d(TAG, "Tracked app " + pid + " died");
                pid = -1;
                try {
                    _nfcEeClose(false, -1);
                } catch (IOException e) { /* already closed */ }
            }
        }
    }

    private boolean _enable(boolean oldEnabledState) {
        boolean isSuccess = mDeviceHost.initialize();
        if (isSuccess) {
            mIsNfcEnabled = true;
            mIsDiscoveryOn = true;

            /* Start polling loop */
            applyRouting();

            /* bring up p2p ndef servers */
            mP2pManager.enablePushServer();
        } else {
            Log.w(TAG, "Error enabling NFC");
            mIsNfcEnabled = false;
        }

        updateNfcOnSetting(oldEnabledState);

        return isSuccess;
    }

    private boolean _disable(boolean oldEnabledState) {
        /* sometimes mDeviceHost.deinitialize() hangs, watch-dog it */
        WatchDogThread watchDog = new WatchDogThread();
        watchDog.start();

        boolean isSuccess;

        /* tear down the p2p server */
        mP2pManager.disablePushServer();

        // Stop watchdog if tag present
        // A convenient way to stop the watchdog properly consists of
        // disconnecting the tag. The polling loop shall be stopped before
        // to avoid the tag being discovered again.
        mIsDiscoveryOn = false;
        applyRouting();
        maybeDisconnectTarget();

        isSuccess = mDeviceHost.deinitialize();
        if (DBG) Log.d(TAG, "NFC success of deinitialize = " + isSuccess);
        if (isSuccess) {
            mIsNfcEnabled = false;
            mNfcDispatcher.disableForegroundDispatch();
            mP2pManager.setForegroundMessage(null);
        }

        updateNfcOnSetting(oldEnabledState);

        watchDog.cancel();
        return isSuccess;
    }

    private class WatchDogThread extends Thread {
        boolean mWatchDogCanceled = false;
        @Override
        public void run() {
            boolean slept = false;
            while (!slept) {
                try {
                    Thread.sleep(10000);
                    slept = true;
                } catch (InterruptedException e) { }
            }
            synchronized (this) {
                if (!mWatchDogCanceled) {
                    // Trigger watch-dog
                    Log.e(TAG, "Watch dog triggered");
                    mDeviceHost.doAbort();
                }
            }
        }
        public synchronized void cancel() {
            mWatchDogCanceled = true;
        }
    }

    /** apply NFC discovery and EE routing */
    private synchronized void applyRouting() {
        if (mIsNfcEnabled && mOpenEe == null) {
            if (mScreenUnlocked) {
                if (mEeRoutingState == ROUTE_ON_WHEN_SCREEN_ON) {
                    Log.d(TAG, "NFC-EE routing ON");
                    mDeviceHost.doSelectSecureElement();
                } else {
                    Log.d(TAG, "NFC-EE routing OFF");
                    mDeviceHost.doDeselectSecureElement();
                }
                if (mIsDiscoveryOn) {
                    Log.d(TAG, "NFC-C discovery ON");
                    mDeviceHost.enableDiscovery();
                } else {
                    Log.d(TAG, "NFC-C discovery OFF");
                    mDeviceHost.disableDiscovery();
                }
            } else {
                Log.d(TAG, "NFC-EE routing OFF");
                mDeviceHost.doDeselectSecureElement();
                Log.d(TAG, "NFC-C discovery OFF");
                mDeviceHost.disableDiscovery();
            }
        }
    }

    /** Disconnect any target if present */
    private synchronized void maybeDisconnectTarget() {
        if (mIsNfcEnabled) {
            Iterator<?> iterator = mObjectMap.values().iterator();
            while(iterator.hasNext()) {
                Object object = iterator.next();
                if (object instanceof TagEndpoint) {
                    // Disconnect from tags
                    TagEndpoint tag = (TagEndpoint) object;
                    tag.disconnect();
                } else if(object instanceof NfcDepEndpoint) {
                    // Disconnect from P2P devices
                    NfcDepEndpoint device = (NfcDepEndpoint) object;
                    if (device.getMode() == NfcDepEndpoint.MODE_P2P_TARGET) {
                        // Remote peer is target, request disconnection
                        device.disconnect();
                    } else {
                        // Remote peer is initiator, we cannot disconnect
                        // Just wait for field removal
                    }
                }
                iterator.remove();
            }
        }
    }

    //TODO: dont hardcode this
    private static final byte[][] SE_RESET_APDUS = {
        {(byte)0x00, (byte)0xa4, (byte)0x04, (byte)0x00, (byte)0x00},
        {(byte)0x00, (byte)0xa4, (byte)0x04, (byte)0x00, (byte)0x07, (byte)0xa0, (byte)0x00, (byte)0x00, (byte)0x04, (byte)0x76, (byte)0x20, (byte)0x10, (byte)0x00},
        {(byte)0x80, (byte)0xe2, (byte)0x01, (byte)0x03, (byte)0x00},
        {(byte)0x00, (byte)0xa4, (byte)0x04, (byte)0x00, (byte)0x00},
        {(byte)0x00, (byte)0xa4, (byte)0x04, (byte)0x00, (byte)0x07, (byte)0xa0, (byte)0x00, (byte)0x00, (byte)0x04, (byte)0x76, (byte)0x30, (byte)0x30, (byte)0x00},
        {(byte)0x80, (byte)0xb4, (byte)0x00, (byte)0x00, (byte)0x00},
        {(byte)0x00, (byte)0xa4, (byte)0x04, (byte)0x00, (byte)0x00},
    };

    private void resetSeOnFirstBoot() {
        if (mPrefs.getBoolean(PREF_FIRST_BOOT, true)) {
            Log.i(TAG, "First Boot");
            mPrefsEditor.putBoolean(PREF_FIRST_BOOT, false);
            mPrefsEditor.apply();
            executeSeReset();
        }
    }

    private synchronized void executeSeReset() {
        // TODO: read SE reset list from /system/etc
        //List<byte[]> apdus = readSeResetApdus();
        byte[][]apdus = SE_RESET_APDUS;
        if (apdus == null) {
            return;
        }

        boolean tempEnable = !mIsNfcEnabled;
        if (tempEnable) {
            if (!_enable(false)) {
                Log.w(TAG, "Could not enable NFC to reset EE!");
                return;
            }
        }

        Log.i(TAG, "Executing SE Reset Script");
        int handle = mSecureElement.doOpenSecureElementConnection();
        if (handle == 0) {
            Log.e(TAG, "Could not open the secure element!");
            if (tempEnable) {
                _disable(true);
            }
            return;
        }

        for (byte[] cmd : apdus) {
            mSecureElement.doTransceive(handle, cmd);
        }

        mSecureElement.doDisconnect(handle);

        if (tempEnable) {
            _disable(true);
        }
    }

    private List<byte[]> readSeResetApdus() {
        FileInputStream input = null;
        List<byte[]> apdus = null;

        try {
            input = openFileInput(SE_RESET_SCRIPT_FILE_NAME);
            DataInputStream stream = new DataInputStream(input);

            int commandsSize = stream.readInt();
            apdus = new ArrayList<byte[]>(commandsSize);

            for (int i = 0 ; i < commandsSize ; i++) {
                int length = stream.readInt();

                byte[] cmd = new byte[length];

                stream.read(cmd);
                apdus.add(cmd);
            }

            return apdus;
        } catch (FileNotFoundException e) {
            Log.e(TAG, "SE Reset Script not found: " + SE_RESET_SCRIPT_FILE_NAME);
        } catch (IOException e) {
            Log.e(TAG, "SE Reset Script corrupt: ", e);
            apdus = null;
        } finally {
            try {
                if (input != null) {
                    input.close();
                }
            } catch (IOException e) {
                // Ignore
            }
        }
        return apdus;
    }

    private void updateNfcOnSetting(boolean oldEnabledState) {
        mPrefsEditor.putBoolean(PREF_NFC_ON, mIsNfcEnabled);
        mPrefsEditor.apply();

        synchronized(this) {
            if (oldEnabledState != mIsNfcEnabled) {
                Intent intent = new Intent(NfcAdapter.ACTION_ADAPTER_STATE_CHANGE);
                intent.setFlags(Intent.FLAG_RECEIVER_REGISTERED_ONLY_BEFORE_BOOT);
                intent.putExtra(NfcAdapter.EXTRA_NEW_BOOLEAN_STATE, mIsNfcEnabled);
                mContext.sendBroadcast(intent);
            }

            if (mIsNfcEnabled) {

                Context context = getApplicationContext();

                // Set this to null by default. If there isn't a tag on disk
                // or if there was an error reading the tag then this will cause
                // the status bar icon to be removed.
                NdefMessage myTag = null;

                FileInputStream input = null;

                try {
                    input = context.openFileInput(MY_TAG_FILE_NAME);
                    ByteArrayOutputStream bytes = new ByteArrayOutputStream();

                    byte[] buffer = new byte[4096];
                    int read = 0;
                    while ((read = input.read(buffer)) > 0) {
                        bytes.write(buffer, 0, read);
                    }

                    myTag = new NdefMessage(bytes.toByteArray());
                } catch (FileNotFoundException e) {
                    // Ignore.
                } catch (IOException e) {
                    Log.e(TAG, "Could not read mytag file: ", e);
                    context.deleteFile(MY_TAG_FILE_NAME);
                } catch (FormatException e) {
                    Log.e(TAG, "Invalid NdefMessage for mytag", e);
                    context.deleteFile(MY_TAG_FILE_NAME);
                } finally {
                    try {
                        if (input != null) {
                            input.close();
                        }
                    } catch (IOException e) {
                        // Ignore
                    }
                }

                try {
                    mNfcAdapter.localSet(myTag);
                } catch (RemoteException e) {
                    // Ignore
                }
            } else {
                sendMessage(MSG_HIDE_MY_TAG_ICON, null);
            }
        }
    }

    // Reset all internals
    private synchronized void reset() {
        // TODO: none of these appear to be synchronized but are
        // read/written from different threads (notably Binder threads)...

        // Clear tables
        mObjectMap.clear();
        mSocketMap.clear();

        // Reset variables
        mIsNfcEnabled = false;
    }

    private synchronized Object findObject(int key) {
        Object device = null;

        device = mObjectMap.get(key);
        if (device == null) {
            Log.w(TAG, "Handle not found !");
        }

        return device;
    }

    synchronized void registerTagObject(TagEndpoint tag) {
        mObjectMap.put(tag.getHandle(), tag);
    }

    synchronized void unregisterObject(int handle) {
        mObjectMap.remove(handle);
    }

    private synchronized Object findSocket(int key) {
        if (mSocketMap == null) {
            return null;
        }
        return mSocketMap.get(key);
    }

    private void removeSocket(int key) {
        mSocketMap.remove(key);
    }

    /** For use by code in this process */
    public LlcpSocket createLlcpSocket(int sap, int miu, int rw, int linearBufferLength) {
        try {
            int handle = mNfcAdapter.createLlcpSocket(sap, miu, rw, linearBufferLength);
            if (ErrorCodes.isError(handle)) {
                Log.e(TAG, "unable to create socket: " + ErrorCodes.asString(handle));
                return null;
            }
            return new LlcpSocket(mLlcpSocket, handle);
        } catch (RemoteException e) {
            // This will never happen since the code is calling into it's own process
            throw new IllegalStateException("unable to talk to myself", e);
        }
    }

    /** For use by code in this process */
    public LlcpServiceSocket createLlcpServiceSocket(int sap, String sn, int miu, int rw,
            int linearBufferLength) {
        try {
            int handle = mNfcAdapter.createLlcpServiceSocket(sap, sn, miu, rw, linearBufferLength);
            if (ErrorCodes.isError(handle)) {
                Log.e(TAG, "unable to create socket: " + ErrorCodes.asString(handle));
                return null;
            }
            return new LlcpServiceSocket(mLlcpServerSocketService, mLlcpSocket, handle);
        } catch (RemoteException e) {
            // This will never happen since the code is calling into it's own process
            throw new IllegalStateException("unable to talk to myself", e);
        }
    }

    public void sendMockNdefTag(NdefMessage msg) {
        sendMessage(MSG_MOCK_NDEF, msg);
    }

    void sendMessage(int what, Object obj) {
        Message msg = mHandler.obtainMessage();
        msg.what = what;
        msg.obj = obj;
        mHandler.sendMessage(msg);
    }


    final class NfcServiceHandler extends Handler {

        @Override
        public void handleMessage(Message msg) {
           switch (msg.what) {
           case MSG_MOCK_NDEF: {
               NdefMessage ndefMsg = (NdefMessage) msg.obj;
               Tag tag = Tag.createMockTag(new byte[] { 0x00 },
                       new int[] { },
                       new Bundle[] { });
               Log.d(TAG, "mock NDEF tag, starting corresponding activity");
               Log.d(TAG, tag.toString());
               boolean delivered = mNfcDispatcher.dispatchTag(tag, new NdefMessage[] { ndefMsg });
               if (delivered) {
                   playSound(mEndSound);
               } else {
                   playSound(mErrorSound);
               }
               break;
           }

           case MSG_NDEF_TAG:
               if (DBG) Log.d(TAG, "Tag detected, notifying applications");
               TagEndpoint tag = (TagEndpoint) msg.obj;
               playSound(mStartSound);
               NdefMessage[] ndefMsgs = tag.findAndReadNdef();

               if (ndefMsgs != null) {
                   tag.startPresenceChecking();
                   dispatchTagEndpoint(tag, ndefMsgs);
               } else {
                   // No ndef found or connect failed, just try to reconnect and dispatch
                   if (tag.reconnect()) {
                       tag.startPresenceChecking();
                       dispatchTagEndpoint(tag, null);
                   } else {
                       Log.w(TAG, "Failed to connect to tag");
                       tag.disconnect();
                   }
               }
               break;

           case MSG_CARD_EMULATION:
               if (DBG) Log.d(TAG, "Card Emulation message");
               byte[] aid = (byte[]) msg.obj;
               /* Send broadcast */
               Intent aidIntent = new Intent();
               aidIntent.setAction(ACTION_AID_SELECTED);
               aidIntent.putExtra(EXTRA_AID, aid);
               if (DBG) Log.d(TAG, "Broadcasting ACTION_AID_SELECTED");
               mContext.sendBroadcast(aidIntent, NFCEE_ADMIN_PERM);
               break;

           case MSG_LLCP_LINK_ACTIVATION:
               if (llcpActivated((NfcDepEndpoint) msg.obj)) {
                   playSound(mStartSound);
               } else {
                   playSound(mErrorSound);
               }
               break;

           case MSG_LLCP_LINK_DEACTIVATED:
               NfcDepEndpoint device = (NfcDepEndpoint) msg.obj;

               Log.d(TAG, "LLCP Link Deactivated message. Restart polling loop.");
               synchronized (NfcService.this) {
                   /* Check if the device has been already unregistered */
                   if (mObjectMap.remove(device.getHandle()) != null) {
                       /* Disconnect if we are initiator */
                       if (device.getMode() == NfcDepEndpoint.MODE_P2P_TARGET) {
                           if (DBG) Log.d(TAG, "disconnecting from target");
                           /* Restart polling loop */
                           device.disconnect();
                       } else {
                           if (DBG) Log.d(TAG, "not disconnecting from initiator");
                       }
                   }
               }

               mP2pManager.llcpDeactivated();
               break;

           case MSG_TARGET_DESELECTED:
               /* Broadcast Intent Target Deselected */
               if (DBG) Log.d(TAG, "Target Deselected");
               Intent intent = new Intent();
               intent.setAction(NativeNfcManager.INTERNAL_TARGET_DESELECTED_ACTION);
               if (DBG) Log.d(TAG, "Broadcasting Intent");
               mContext.sendOrderedBroadcast(intent, NFC_PERM);
               break;

           case MSG_SHOW_MY_TAG_ICON: {
               StatusBarManager sb = (StatusBarManager) getSystemService(
                       Context.STATUS_BAR_SERVICE);
               sb.setIcon("nfc", R.drawable.stat_sys_nfc, 0);
               break;
           }

           case MSG_HIDE_MY_TAG_ICON: {
               StatusBarManager sb = (StatusBarManager) getSystemService(
                       Context.STATUS_BAR_SERVICE);
               sb.removeIcon("nfc");
               break;
           }

           case MSG_SE_FIELD_ACTIVATED:{
               if (DBG) Log.d(TAG, "SE FIELD ACTIVATED");
               Intent eventFieldOnIntent = new Intent();
               eventFieldOnIntent.setAction(ACTION_RF_FIELD_ON_DETECTED);
               mContext.sendBroadcast(eventFieldOnIntent, NFCEE_ADMIN_PERM);
               break;
           }

           case MSG_SE_FIELD_DEACTIVATED:{
               if (DBG) Log.d(TAG, "SE FIELD DEACTIVATED");
               Intent eventFieldOffIntent = new Intent();
               eventFieldOffIntent.setAction(ACTION_RF_FIELD_OFF_DETECTED);
               mContext.sendBroadcast(eventFieldOffIntent, NFCEE_ADMIN_PERM);
               break;
           }

           default:
               Log.e(TAG, "Unknown message received");
               break;
           }
        }

        private boolean llcpActivated(NfcDepEndpoint device) {
            Log.d(TAG, "LLCP Activation message");

            if (device.getMode() == NfcDepEndpoint.MODE_P2P_TARGET) {
                if (DBG) Log.d(TAG, "NativeP2pDevice.MODE_P2P_TARGET");
                if (device.connect()) {
                    /* Check LLCP compliancy */
                    if (mDeviceHost.doCheckLlcp()) {
                        /* Activate LLCP Link */
                        if (mDeviceHost.doActivateLlcp()) {
                            if (DBG) Log.d(TAG, "Initiator Activate LLCP OK");
                            // Register P2P device
                            mObjectMap.put(device.getHandle(), device);
                            mP2pManager.llcpActivated();
                            return true;
                        } else {
                            /* should not happen */
                            Log.w(TAG, "Initiator LLCP activation failed. Disconnect.");
                            device.disconnect();
                        }
                    } else {
                        if (DBG) Log.d(TAG, "Remote Target does not support LLCP. Disconnect.");
                        device.disconnect();
                    }
                } else {
                    if (DBG) Log.d(TAG, "Cannot connect remote Target. Polling loop restarted.");
                    /*
                     * The polling loop should have been restarted in failing
                     * doConnect
                     */
                }
            } else if (device.getMode() == NfcDepEndpoint.MODE_P2P_INITIATOR) {
                if (DBG) Log.d(TAG, "NativeP2pDevice.MODE_P2P_INITIATOR");
                /* Check LLCP compliancy */
                if (mDeviceHost.doCheckLlcp()) {
                    /* Activate LLCP Link */
                    if (mDeviceHost.doActivateLlcp()) {
                        if (DBG) Log.d(TAG, "Target Activate LLCP OK");
                        // Register P2P device
                        mObjectMap.put(device.getHandle(), device);
                        mP2pManager.llcpActivated();
                        return true;
                    }
                } else {
                    Log.w(TAG, "checkLlcp failed");
                }
            }

            return false;
        }

        private void dispatchTagEndpoint(TagEndpoint tagEndpoint, NdefMessage[] msgs) {
            Tag tag = new Tag(tagEndpoint.getUid(), tagEndpoint.getTechList(),
                    tagEndpoint.getTechExtras(), tagEndpoint.getHandle(), mNfcTagService);
            registerTagObject(tagEndpoint);
            if (!mNfcDispatcher.dispatchTag(tag, msgs)) {
                unregisterObject(tagEndpoint.getHandle());
                playSound(mErrorSound);
            } else {
                playSound(mEndSound);
            }
        }
    }

    private NfcServiceHandler mHandler = new NfcServiceHandler();

    private class EnableDisableDiscoveryTask extends AsyncTask<Boolean, Void, Void> {
        @Override
        protected Void doInBackground(Boolean... params) {
            if (DBG) Log.d(TAG, "EnableDisableDiscoveryTask: enable = " + params[0]);

            if (params != null && params.length > 0 && params[0]) {
                synchronized (NfcService.this) {
                    if (!mScreenUnlocked) {
                        mScreenUnlocked = true;
                        applyRouting();
                    } else {
                        if (DBG) Log.d(TAG, "Ignoring enable request");
                    }
                }
            } else {
                mWakeLock.acquire();
                synchronized (NfcService.this) {
                    if (mScreenUnlocked) {
                        mScreenUnlocked = false;
                        applyRouting();
                        maybeDisconnectTarget();
                    } else {
                        if (DBG) Log.d(TAG, "Ignoring disable request");
                    }
                }
                mWakeLock.release();
            }
            return null;
        }
    }

    private final BroadcastReceiver mReceiver = new BroadcastReceiver() {
        @Override
        public void onReceive(Context context, Intent intent) {
            if (intent.getAction().equals(
                    NativeNfcManager.INTERNAL_TARGET_DESELECTED_ACTION)) {
                if (DBG) Log.d(TAG, "INERNAL_TARGET_DESELECTED_ACTION");

                /* Restart polling loop for notification */
                applyRouting();

            } else if (intent.getAction().equals(Intent.ACTION_SCREEN_ON)) {
                // Perform discovery enable in thread to protect against ANR when the
                // NFC stack wedges. This is *not* the correct way to fix this issue -
                // configuration of the local NFC adapter should be very quick and should
                // be safe on the main thread, and the NFC stack should not wedge.

                // Only enable if the screen is unlocked. If the screen is locked
                // Intent.ACTION_USER_PRESENT will be broadcast when the screen is
                // unlocked.
                boolean enable = !mKeyguard.isKeyguardLocked() && !mKeyguard.isKeyguardSecure();

                new EnableDisableDiscoveryTask().execute(enable);
            } else if (intent.getAction().equals(Intent.ACTION_SCREEN_OFF)) {
                // Perform discovery disable in thread to protect against ANR when the
                // NFC stack wedges. This is *not* the correct way to fix this issue -
                // configuration of the local NFC adapter should be very quick and should
                // be safe on the main thread, and the NFC stack should not wedge.
                new EnableDisableDiscoveryTask().execute(Boolean.FALSE);
            } else if (intent.getAction().equals(Intent.ACTION_USER_PRESENT)) {
                // The user has unlocked the screen. Enabled!
                new EnableDisableDiscoveryTask().execute(Boolean.TRUE);
            } else if (intent.getAction().equals(ACTION_MASTER_CLEAR_NOTIFICATION)) {
                executeSeReset();
            } else if (intent.getAction().equals(Intent.ACTION_PACKAGE_REMOVED)) {
                boolean dataRemoved = intent.getBooleanExtra(Intent.EXTRA_DATA_REMOVED, false);
                if (dataRemoved) {
                    Uri data = intent.getData();
                    if (data == null) return;
                    String packageName = data.getSchemeSpecificPart();

                    synchronized (NfcService.this) {
                        if (mSePackages.contains(packageName)) {
                            executeSeReset();
                            mSePackages.remove(packageName);
                        }
                    }
                }
            }
        }
    };
}<|MERGE_RESOLUTION|>--- conflicted
+++ resolved
@@ -146,13 +146,8 @@
     // fields below are used in multiple threads and protected by synchronized(this)
     private final HashMap<Integer, Object> mObjectMap = new HashMap<Integer, Object>();
     private final HashMap<Integer, Object> mSocketMap = new HashMap<Integer, Object>();
-<<<<<<< HEAD
     private boolean mScreenUnlocked;
-    private String mSePackageName;
-=======
-    private boolean mScreenOn;
     private HashSet<String> mSePackages = new HashSet<String>();
->>>>>>> 52eadbdd
 
     // fields below are final after onCreate()
     Context mContext;
