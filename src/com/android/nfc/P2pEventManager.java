/*
 * Copyright (C) 2011 The Android Open Source Project
 *
 * Licensed under the Apache License, Version 2.0 (the "License");
 * you may not use this file except in compliance with the License.
 * You may obtain a copy of the License at
 *
 *      http://www.apache.org/licenses/LICENSE-2.0
 *
 * Unless required by applicable law or agreed to in writing, software
 * distributed under the License is distributed on an "AS IS" BASIS,
 * WITHOUT WARRANTIES OR CONDITIONS OF ANY KIND, either express or implied.
 * See the License for the specific language governing permissions and
 * limitations under the License.
 */

package com.android.nfc;

import android.app.NotificationManager;
import android.content.Context;
import android.content.res.Configuration;
import android.os.Vibrator;

/**
 * Manages vibration, sound and animation for P2P events.
 */
public class P2pEventManager implements P2pEventListener, SendUi.Callback {
    static final String TAG = "NfcP2pEventManager";
    static final boolean DBG = true;

    static final long[] VIBRATION_PATTERN = {0, 100, 10000};

    final Context mContext;
    final NfcService mNfcService;
    final P2pEventListener.Callback mCallback;
    final Vibrator mVibrator;
    final NotificationManager mNotificationManager;
    final SendUi mSendUi;

    // only used on UI thread
    boolean mSending;
    boolean mNdefSent;
    boolean mNdefReceived;

    public P2pEventManager(Context context, P2pEventListener.Callback callback) {
        mNfcService = NfcService.getInstance();
        mContext = context;
        mCallback = callback;
        mVibrator = (Vibrator) context.getSystemService(Context.VIBRATOR_SERVICE);
        mNotificationManager = (NotificationManager) mContext.getSystemService(
                Context.NOTIFICATION_SERVICE);

        mSending = false;
        final int uiModeType = mContext.getResources().getConfiguration().uiMode
                & Configuration.UI_MODE_TYPE_MASK;
        if (uiModeType == Configuration.UI_MODE_TYPE_APPLIANCE) {
            // "Appliances" don't intrinsically have a way of confirming this, so we
            // don't use the UI and just autoconfirm where necessary.
            // Don't instantiate SendUi or else we'll use memory and never reclaim it.
            mSendUi = null;
        } else {
            mSendUi = new SendUi(context, this);
        }
    }

    @Override
    public void onP2pInRange() {
        mNfcService.playSound(NfcService.SOUND_START);
        mNdefSent = false;
        mNdefReceived = false;

        mVibrator.vibrate(VIBRATION_PATTERN, -1);
        if (mSendUi != null) {
            mSendUi.takeScreenshot();
        }
    }

    @Override
    public void onP2pSendConfirmationRequested() {
        if (mSendUi != null) {
            mSendUi.showPreSend();
        } else {
            mCallback.onP2pSendConfirmed();
        }
    }

    @Override
    public void onP2pSendComplete() {
        mNfcService.playSound(NfcService.SOUND_END);
        mVibrator.vibrate(VIBRATION_PATTERN, -1);
<<<<<<< HEAD
        mSendUi.finish(SendUi.FINISH_SEND_SUCCESS);
=======
        if (mSendUi != null) {
            mSendUi.showPostSend();
        }
>>>>>>> c989f25d
        mSending = false;
        mNdefSent = true;
    }

    @Override
    public void onP2pReceiveComplete(boolean playSound) {
        mVibrator.vibrate(VIBRATION_PATTERN, -1);
<<<<<<< HEAD
        if (playSound) mNfcService.playSound(NfcService.SOUND_END);
        // TODO we still don't have a nice receive solution
        // The sanest solution right now is just to scale back up what we had
        // and start the new activity. It is not perfect, but at least it is
        // consistent behavior. All other variants involve making the old
        // activity screenshot disappear, and then removing the animation
        // window hoping the new activity has started by then. This just goes
        // wrong too often and can look weird.
        mSendUi.finish(SendUi.FINISH_SCALE_UP);
=======
        mNfcService.playSound(NfcService.SOUND_END);
        if (mSendUi != null) {
            // TODO we still don't have a nice receive solution
            // The sanest solution right now is just to scale back up what we had
            // and start the new activity. It is not perfect, but at least it is
            // consistent behavior. All other variants involve making the old
            // activity screenshot disappear, and then removing the animation
            // window hoping the new activity has started by then. This just goes
            // wrong too often and can looks weird.
            mSendUi.finish(SendUi.FINISH_SCALE_UP);
        }
>>>>>>> c989f25d
        mNdefReceived = true;
    }

    @Override
    public void onP2pOutOfRange() {
        if (mSending) {
            mNfcService.playSound(NfcService.SOUND_ERROR);
            mSending = false;
        }
        if (!mNdefSent && !mNdefReceived && mSendUi != null) {
            mSendUi.finish(SendUi.FINISH_SCALE_UP);
        }
    }

    @Override
    public void onSendConfirmed() {
        if (!mSending) {
            if (mSendUi != null) {
                mSendUi.showStartSend();
            }
            mCallback.onP2pSendConfirmed();
        }
        mSending = true;

    }
}<|MERGE_RESOLUTION|>--- conflicted
+++ resolved
@@ -88,13 +88,9 @@
     public void onP2pSendComplete() {
         mNfcService.playSound(NfcService.SOUND_END);
         mVibrator.vibrate(VIBRATION_PATTERN, -1);
-<<<<<<< HEAD
-        mSendUi.finish(SendUi.FINISH_SEND_SUCCESS);
-=======
         if (mSendUi != null) {
-            mSendUi.showPostSend();
+            mSendUi.finish(SendUi.FINISH_SEND_SUCCESS);
         }
->>>>>>> c989f25d
         mSending = false;
         mNdefSent = true;
     }
@@ -102,18 +98,7 @@
     @Override
     public void onP2pReceiveComplete(boolean playSound) {
         mVibrator.vibrate(VIBRATION_PATTERN, -1);
-<<<<<<< HEAD
         if (playSound) mNfcService.playSound(NfcService.SOUND_END);
-        // TODO we still don't have a nice receive solution
-        // The sanest solution right now is just to scale back up what we had
-        // and start the new activity. It is not perfect, but at least it is
-        // consistent behavior. All other variants involve making the old
-        // activity screenshot disappear, and then removing the animation
-        // window hoping the new activity has started by then. This just goes
-        // wrong too often and can look weird.
-        mSendUi.finish(SendUi.FINISH_SCALE_UP);
-=======
-        mNfcService.playSound(NfcService.SOUND_END);
         if (mSendUi != null) {
             // TODO we still don't have a nice receive solution
             // The sanest solution right now is just to scale back up what we had
@@ -121,10 +106,9 @@
             // consistent behavior. All other variants involve making the old
             // activity screenshot disappear, and then removing the animation
             // window hoping the new activity has started by then. This just goes
-            // wrong too often and can looks weird.
+            // wrong too often and can look weird.
             mSendUi.finish(SendUi.FINISH_SCALE_UP);
         }
->>>>>>> c989f25d
         mNdefReceived = true;
     }
 
